--- conflicted
+++ resolved
@@ -80,13 +80,10 @@
                                                                                           "(=existing segmentations "
                                                                                           "in output_folder will be "
                                                                                           "overwritten)")
-<<<<<<< HEAD
     parser.add_argument("--fp16", required=False, help="Flag for inference in FP16, default = off. DO NOT USE! "
                                                        "It doesn't work", action="store_true")
-=======
     parser.add_argument("--mode", type=str, default="normal", required=False)
     parser.add_argument("--all_in_gpu", type=str, default="None", required=False, help="can be None, False or True")
->>>>>>> 9c98eb90
 
     args = parser.parse_args()
     input_folder = args.input_folder
@@ -99,16 +96,13 @@
     num_threads_preprocessing = args.num_threads_preprocessing
     num_threads_nifti_save = args.num_threads_nifti_save
     tta = args.tta
-<<<<<<< HEAD
     fp16 = args.fp16
 
     if fp16:
         raise RuntimeError("FP16 support for inference does not work yet. Sorry :-/")
 
-=======
     mode = args.mode
     all_in_gpu = args.all_in_gpu
->>>>>>> 9c98eb90
     overwrite = args.overwrite_existing
 
     output_folder_name = join(network_training_output_dir, args.model, args.task_name, args.nnunet_trainer + "__" +
@@ -153,8 +147,4 @@
 
     predict_from_folder(output_folder_name, input_folder, output_folder, folds, save_npz, num_threads_preprocessing,
                         num_threads_nifti_save, lowres_segmentations, part_id, num_parts, tta,
-<<<<<<< HEAD
-                        overwrite_existing=overwrite, fp16=fp16)
-=======
-                        overwrite_existing=overwrite, mode=mode, overwrite_all_in_gpu=all_in_gpu)
->>>>>>> 9c98eb90
+                        overwrite_existing=overwrite, mode=mode, overwrite_all_in_gpu=all_in_gpu, fp16=fp16)
